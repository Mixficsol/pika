--- conflicted
+++ resolved
@@ -308,7 +308,6 @@
   ////HGetCmd
   Cmd* hgetptr = new HGetCmd();
   cmd_table->insert(std::pair<std::string, Cmd*>(kCmdNameHGet, hgetptr));  
-<<<<<<< HEAD
   ////HGetallCmd
   Cmd* hgetallptr = new HGetallCmd();
   cmd_table->insert(std::pair<std::string, Cmd*>(kCmdNameHGetall, hgetallptr));  
@@ -345,9 +344,6 @@
   ////HScanCmd
   Cmd* hscanptr = new HScanCmd();
   cmd_table->insert(std::pair<std::string, Cmd*>(kCmdNameHScan, hscanptr));  
-=======
-  
->>>>>>> 7ddc941b
   //List
   Cmd* lindexptr = new LIndexCmd();
   cmd_table->insert(std::pair<std::string, Cmd*>(kCmdNameLIndex, lindexptr));
