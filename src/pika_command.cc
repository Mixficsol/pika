#include "pika_admin.h"
#include "pika_kv.h"
#include "pika_hash.h"
#include "pika_list.h"
#include "pika_set.h"
#include "pika_zset.h"

static std::unordered_map<std::string, CmdInfo*> cmd_infos(300);    /* Table for CmdInfo */

//Remember the first arg is the command name
void InitCmdInfoTable() {
  //Admin
  ////Slaveof
  CmdInfo* slaveofptr = new CmdInfo(kCmdNameSlaveof, -3, kCmdFlagsRead | kCmdFlagsAdmin);
  cmd_infos.insert(std::pair<std::string, CmdInfo*>(kCmdNameSlaveof, slaveofptr));
  ////Trysync
  CmdInfo* trysyncptr = new CmdInfo(kCmdNameTrysync, 5, kCmdFlagsRead | kCmdFlagsAdmin);
  cmd_infos.insert(std::pair<std::string, CmdInfo*>(kCmdNameTrysync, trysyncptr));
  CmdInfo* authptr = new CmdInfo(kCmdNameAuth, 2, kCmdFlagsRead | kCmdFlagsAdmin);
  cmd_infos.insert(std::pair<std::string, CmdInfo*>(kCmdNameAuth, authptr));
  CmdInfo* bgsaveptr = new CmdInfo(kCmdNameBgsave, 1, kCmdFlagsRead | kCmdFlagsAdmin | kCmdFlagsSuspend);
  cmd_infos.insert(std::pair<std::string, CmdInfo*>(kCmdNameBgsave, bgsaveptr));
  CmdInfo* bgsaveoffptr = new CmdInfo(kCmdNameBgsaveoff, 1, kCmdFlagsRead | kCmdFlagsAdmin);
  cmd_infos.insert(std::pair<std::string, CmdInfo*>(kCmdNameBgsaveoff, bgsaveoffptr));
  CmdInfo* compactptr = new CmdInfo(kCmdNameCompact, 1, kCmdFlagsRead | kCmdFlagsAdmin);
  cmd_infos.insert(std::pair<std::string, CmdInfo*>(kCmdNameCompact, compactptr));
<<<<<<< HEAD
  CmdInfo* purgelogptr = new CmdInfo(kCmdNamePurgelogsto, 2, kCmdFlagsRead | kCmdFlagsAdmin);
  cmd_infos.insert(std::pair<std::string, CmdInfo*>(kCmdNamePurgelogsto, purgelogptr));
=======
  CmdInfo* pingptr = new CmdInfo(kCmdNamePing, 1, kCmdFlagsRead | kCmdFlagsAdmin);
  cmd_infos.insert(std::pair<std::string, CmdInfo*>(kCmdNamePing, pingptr));
  CmdInfo* selectptr = new CmdInfo(kCmdNameSelect, 2, kCmdFlagsWrite | kCmdFlagsAdmin);
  cmd_infos.insert(std::pair<std::string, CmdInfo*>(kCmdNameSelect, selectptr));
  CmdInfo* flushallptr = new CmdInfo(kCmdNameFlushall, 1, kCmdFlagsRead | kCmdFlagsMaskSuspend | kCmdFlagsAdmin);
  cmd_infos.insert(std::pair<std::string, CmdInfo*>(kCmdNameFlushall, flushallptr));
  CmdInfo* readonlyptr = new CmdInfo(kCmdNameReadonly, 2, kCmdFlagsRead | kCmdFlagsMaskSuspend | kCmdFlagsAdmin);
  cmd_infos.insert(std::pair<std::string, CmdInfo*>(kCmdNameReadonly, readonlyptr));
  CmdInfo* clientptr = new CmdInfo(kCmdNameClient, -2, kCmdFlagsRead | kCmdFlagsAdmin);
  cmd_infos.insert(std::pair<std::string, CmdInfo*>(kCmdNameClient, clientptr));
>>>>>>> ac596b4b

  //Kv
  ////SetCmd
  CmdInfo* setptr = new CmdInfo(kCmdNameSet, -3, kCmdFlagsWrite | kCmdFlagsKv);
  cmd_infos.insert(std::pair<std::string, CmdInfo*>(kCmdNameSet, setptr));
  ////GetCmd
  CmdInfo* getptr = new CmdInfo(kCmdNameGet, 2, kCmdFlagsRead | kCmdFlagsKv);
  cmd_infos.insert(std::pair<std::string, CmdInfo*>(kCmdNameGet, getptr));
  ////DelCmd
  CmdInfo* delptr = new CmdInfo(kCmdNameDel, -2, kCmdFlagsWrite | kCmdFlagsKv); //whethre it should be kCmdFlagsKv
  cmd_infos.insert(std::pair<std::string, CmdInfo*>(kCmdNameDel, delptr));
  ////IncrCmd
  CmdInfo* incrptr = new CmdInfo(kCmdNameIncr, 2, kCmdFlagsWrite | kCmdFlagsKv);
  cmd_infos.insert(std::pair<std::string, CmdInfo*>(kCmdNameIncr, incrptr));
  ////IncrbyCmd
  CmdInfo* incrbyptr = new CmdInfo(kCmdNameIncrby, 3, kCmdFlagsWrite | kCmdFlagsKv);
  cmd_infos.insert(std::pair<std::string, CmdInfo*>(kCmdNameIncrby, incrbyptr));
  ////IncrbyfloatCmd
  CmdInfo* incrbyfloatptr = new CmdInfo(kCmdNameIncrbyfloat, 3, kCmdFlagsWrite | kCmdFlagsKv);
  cmd_infos.insert(std::pair<std::string, CmdInfo*>(kCmdNameIncrbyfloat, incrbyfloatptr));
  ////Decr
  CmdInfo* decrptr = new CmdInfo(kCmdNameDecr, 2, kCmdFlagsWrite | kCmdFlagsKv);
  cmd_infos.insert(std::pair<std::string, CmdInfo*>(kCmdNameDecr, decrptr));
  ////Decrby
  CmdInfo* decrbyptr = new CmdInfo(kCmdNameDecrby, 3, kCmdFlagsWrite | kCmdFlagsKv);
  cmd_infos.insert(std::pair<std::string, CmdInfo*>(kCmdNameDecrby, decrbyptr));
  ////Getset
  CmdInfo* getsetptr = new CmdInfo(kCmdNameGetset, 3, kCmdFlagsWrite | kCmdFlagsKv);
  cmd_infos.insert(std::pair<std::string, CmdInfo*>(kCmdNameGetset, getsetptr));
  ////Append
  CmdInfo* appendptr = new CmdInfo(kCmdNameAppend, 3, kCmdFlagsWrite | kCmdFlagsKv);
  cmd_infos.insert(std::pair<std::string, CmdInfo*>(kCmdNameAppend, appendptr));
  ////Mget
  CmdInfo* mgetptr = new CmdInfo(kCmdNameMget, -2, kCmdFlagsWrite | kCmdFlagsKv);
  cmd_infos.insert(std::pair<std::string, CmdInfo*>(kCmdNameMget, mgetptr));
  ////Keys
  CmdInfo* keysptr = new CmdInfo(kCmdNameKeys, 2, kCmdFlagsWrite | kCmdFlagsKv);
  cmd_infos.insert(std::pair<std::string, CmdInfo*>(kCmdNameKeys, keysptr));
  ////Setnx
  CmdInfo* setnxptr = new CmdInfo(kCmdNameSetnx, 3, kCmdFlagsWrite | kCmdFlagsKv);
  cmd_infos.insert(std::pair<std::string, CmdInfo*>(kCmdNameSetnx, setnxptr));
  ////Setex
  CmdInfo* setexptr = new CmdInfo(kCmdNameSetex, 4, kCmdFlagsWrite | kCmdFlagsKv);
  cmd_infos.insert(std::pair<std::string, CmdInfo*>(kCmdNameSetex, setexptr));
  ////MSet
  CmdInfo* msetptr = new CmdInfo(kCmdNameMset, -3, kCmdFlagsWrite | kCmdFlagsKv);
  cmd_infos.insert(std::pair<std::string, CmdInfo*>(kCmdNameMset, msetptr));
  ////MSetnx
  CmdInfo* msetnxptr = new CmdInfo(kCmdNameMsetnx, -3, kCmdFlagsWrite | kCmdFlagsKv);
  cmd_infos.insert(std::pair<std::string, CmdInfo*>(kCmdNameMsetnx, msetnxptr));
  ////Getrange
  CmdInfo* getrangeptr = new CmdInfo(kCmdNameGetrange, 4, kCmdFlagsWrite | kCmdFlagsKv);
  cmd_infos.insert(std::pair<std::string, CmdInfo*>(kCmdNameGetrange, getrangeptr));
  ////Setrange
  CmdInfo* setrangeptr = new CmdInfo(kCmdNameSetrange, 4, kCmdFlagsWrite | kCmdFlagsKv);
  cmd_infos.insert(std::pair<std::string, CmdInfo*>(kCmdNameSetrange, setrangeptr));
  ////Strlen
  CmdInfo* strlenptr = new CmdInfo(kCmdNameStrlen, 2, kCmdFlagsWrite | kCmdFlagsKv);
  cmd_infos.insert(std::pair<std::string, CmdInfo*>(kCmdNameStrlen, strlenptr));
  ////Exists
  CmdInfo* existsptr = new CmdInfo(kCmdNameExists, 2, kCmdFlagsWrite | kCmdFlagsKv);
  cmd_infos.insert(std::pair<std::string, CmdInfo*>(kCmdNameExists, existsptr));
  ////Expire
  CmdInfo* expireptr = new CmdInfo(kCmdNameExpire, 3, kCmdFlagsWrite | kCmdFlagsKv);
  cmd_infos.insert(std::pair<std::string, CmdInfo*>(kCmdNameExpire, expireptr));
  ////Pexpire
  CmdInfo* pexpireptr = new CmdInfo(kCmdNamePexpire, 3, kCmdFlagsWrite | kCmdFlagsKv);
  cmd_infos.insert(std::pair<std::string, CmdInfo*>(kCmdNamePexpire, pexpireptr));
  ////Expireat
  CmdInfo* expireatptr = new CmdInfo(kCmdNameExpireat, 3, kCmdFlagsWrite | kCmdFlagsKv);
  cmd_infos.insert(std::pair<std::string, CmdInfo*>(kCmdNameExpireat, expireatptr));
  ////Pexpireat
  CmdInfo* pexpireatptr = new CmdInfo(kCmdNamePexpireat, 3, kCmdFlagsWrite | kCmdFlagsKv);
  cmd_infos.insert(std::pair<std::string, CmdInfo*>(kCmdNamePexpireat, pexpireatptr));
  ////Ttl
  CmdInfo* ttlptr = new CmdInfo(kCmdNameTtl, 2, kCmdFlagsWrite | kCmdFlagsKv);
  cmd_infos.insert(std::pair<std::string, CmdInfo*>(kCmdNameTtl, ttlptr));
  ////Pttl
  CmdInfo* pttlptr = new CmdInfo(kCmdNameTtl, 2, kCmdFlagsWrite | kCmdFlagsKv);
  cmd_infos.insert(std::pair<std::string, CmdInfo*>(kCmdNamePttl, pttlptr));
  ////Persist
  CmdInfo* persistptr = new CmdInfo(kCmdNamePersist, 2, kCmdFlagsWrite | kCmdFlagsKv);
  cmd_infos.insert(std::pair<std::string, CmdInfo*>(kCmdNamePersist, persistptr));
  ////Persist
  CmdInfo* typeptr = new CmdInfo(kCmdNameType, 2, kCmdFlagsWrite | kCmdFlagsKv);
  cmd_infos.insert(std::pair<std::string, CmdInfo*>(kCmdNameType, typeptr));
  ////Scan
  CmdInfo* scanptr = new CmdInfo(kCmdNameScan, -2, kCmdFlagsWrite | kCmdFlagsKv);
  cmd_infos.insert(std::pair<std::string, CmdInfo*>(kCmdNameScan, scanptr));
  //Hash
  ////HDel
  CmdInfo* hdelptr = new CmdInfo(kCmdNameHDel, -3, kCmdFlagsWrite | kCmdFlagsKv);
  cmd_infos.insert(std::pair<std::string, CmdInfo*>(kCmdNameHDel, hdelptr));
  ////HSet
  CmdInfo* hsetptr = new CmdInfo(kCmdNameHSet, 4, kCmdFlagsWrite | kCmdFlagsKv);
  cmd_infos.insert(std::pair<std::string, CmdInfo*>(kCmdNameHSet, hsetptr));
  ////HGet
  CmdInfo* hgetptr = new CmdInfo(kCmdNameHGet, 3, kCmdFlagsWrite | kCmdFlagsKv);
  cmd_infos.insert(std::pair<std::string, CmdInfo*>(kCmdNameHGet, hgetptr));
  ////HGetall
  CmdInfo* hgetallptr = new CmdInfo(kCmdNameHGetall, 2, kCmdFlagsWrite | kCmdFlagsKv);
  cmd_infos.insert(std::pair<std::string, CmdInfo*>(kCmdNameHGetall, hgetallptr));
  ////HExists
  CmdInfo* hexistsptr = new CmdInfo(kCmdNameHExists, 3, kCmdFlagsWrite | kCmdFlagsKv);
  cmd_infos.insert(std::pair<std::string, CmdInfo*>(kCmdNameHExists, hexistsptr));
  ////HIncrby
  CmdInfo* hincrbyptr = new CmdInfo(kCmdNameHIncrby, 4, kCmdFlagsWrite | kCmdFlagsKv);
  cmd_infos.insert(std::pair<std::string, CmdInfo*>(kCmdNameHIncrby, hincrbyptr));
  ////HIncrbyfloat
  CmdInfo* hincrbyfloatptr = new CmdInfo(kCmdNameHIncrbyfloat, 4, kCmdFlagsWrite | kCmdFlagsKv);
  cmd_infos.insert(std::pair<std::string, CmdInfo*>(kCmdNameHIncrbyfloat, hincrbyfloatptr));
  ////HKeys
  CmdInfo* hkeysptr = new CmdInfo(kCmdNameHKeys, 2, kCmdFlagsWrite | kCmdFlagsKv);
  cmd_infos.insert(std::pair<std::string, CmdInfo*>(kCmdNameHKeys, hkeysptr));
  ///HLen
  CmdInfo* hlenptr = new CmdInfo(kCmdNameHLen, 2, kCmdFlagsWrite | kCmdFlagsKv);
  cmd_infos.insert(std::pair<std::string, CmdInfo*>(kCmdNameHLen, hlenptr));
  ///HMget
  CmdInfo* hmgetptr = new CmdInfo(kCmdNameHMget, -3, kCmdFlagsWrite | kCmdFlagsKv);
  cmd_infos.insert(std::pair<std::string, CmdInfo*>(kCmdNameHMget, hmgetptr));
  ///HMset
  CmdInfo* hmsetptr = new CmdInfo(kCmdNameHMset, -4, kCmdFlagsWrite | kCmdFlagsKv);
  cmd_infos.insert(std::pair<std::string, CmdInfo*>(kCmdNameHMset, hmsetptr));
  ///HMset
  CmdInfo* hsetnxptr = new CmdInfo(kCmdNameHSetnx, 4, kCmdFlagsWrite | kCmdFlagsKv);
  cmd_infos.insert(std::pair<std::string, CmdInfo*>(kCmdNameHSetnx, hsetnxptr));
  ///HStrlen
  CmdInfo* hstrlenptr = new CmdInfo(kCmdNameHStrlen, 3, kCmdFlagsWrite | kCmdFlagsKv);
  cmd_infos.insert(std::pair<std::string, CmdInfo*>(kCmdNameHStrlen, hstrlenptr));
  ///HVals
  CmdInfo* hvalsptr = new CmdInfo(kCmdNameHVals, 2, kCmdFlagsWrite | kCmdFlagsKv);
  cmd_infos.insert(std::pair<std::string, CmdInfo*>(kCmdNameHVals, hvalsptr));
  ///HScan
  CmdInfo* hscanptr = new CmdInfo(kCmdNameHScan, -3, kCmdFlagsWrite | kCmdFlagsKv);
  cmd_infos.insert(std::pair<std::string, CmdInfo*>(kCmdNameHScan, hscanptr));

  //List
  ////LIndex
  CmdInfo* lindexptr = new CmdInfo(kCmdNameLIndex, 3, kCmdFlagsRead | kCmdFlagsList);
  cmd_infos.insert(std::pair<std::string, CmdInfo*>(kCmdNameLIndex, lindexptr));
  CmdInfo* linsertptr = new CmdInfo(kCmdNameLInsert, 5, kCmdFlagsWrite | kCmdFlagsList);
  cmd_infos.insert(std::pair<std::string, CmdInfo*>(kCmdNameLInsert, linsertptr));
  CmdInfo* llenptr = new CmdInfo(kCmdNameLLen, 2, kCmdFlagsRead | kCmdFlagsList);
  cmd_infos.insert(std::pair<std::string, CmdInfo*>(kCmdNameLLen, llenptr));
  CmdInfo* lpopptr = new CmdInfo(kCmdNameLPop, 2, kCmdFlagsWrite | kCmdFlagsList);
  cmd_infos.insert(std::pair<std::string, CmdInfo*>(kCmdNameLPop, lpopptr));
  CmdInfo* lpushptr = new CmdInfo(kCmdNameLPush, -3, kCmdFlagsWrite | kCmdFlagsList);
  cmd_infos.insert(std::pair<std::string, CmdInfo*>(kCmdNameLPush, lpushptr));
  CmdInfo* lpushxptr = new CmdInfo(kCmdNameLPushx, 3, kCmdFlagsWrite | kCmdFlagsList);
  cmd_infos.insert(std::pair<std::string, CmdInfo*>(kCmdNameLPushx, lpushxptr));
  CmdInfo* lrangeptr = new CmdInfo(kCmdNameLRange, 4, kCmdFlagsRead | kCmdFlagsList);
  cmd_infos.insert(std::pair<std::string, CmdInfo*>(kCmdNameLRange, lrangeptr));
  CmdInfo* lremptr = new CmdInfo(kCmdNameLRem, 4, kCmdFlagsWrite | kCmdFlagsList);
  cmd_infos.insert(std::pair<std::string, CmdInfo*>(kCmdNameLRem, lremptr));
  CmdInfo* lsetptr = new CmdInfo(kCmdNameLSet, 4, kCmdFlagsWrite | kCmdFlagsList);
  cmd_infos.insert(std::pair<std::string, CmdInfo*>(kCmdNameLSet, lsetptr));
  CmdInfo* ltrimptr = new CmdInfo(kCmdNameLTrim, 4, kCmdFlagsWrite | kCmdFlagsList);
  cmd_infos.insert(std::pair<std::string, CmdInfo*>(kCmdNameLTrim, ltrimptr));
  CmdInfo* rpopptr = new CmdInfo(kCmdNameRPop, 2, kCmdFlagsWrite | kCmdFlagsList);
  cmd_infos.insert(std::pair<std::string, CmdInfo*>(kCmdNameRPop, rpopptr));
  CmdInfo* rpoplpushptr = new CmdInfo(kCmdNameRPopLPush, 3, kCmdFlagsWrite | kCmdFlagsList);
  cmd_infos.insert(std::pair<std::string, CmdInfo*>(kCmdNameRPopLPush, rpoplpushptr));
  CmdInfo* rpushptr = new CmdInfo(kCmdNameRPush, -3, kCmdFlagsWrite | kCmdFlagsList);
  cmd_infos.insert(std::pair<std::string, CmdInfo*>(kCmdNameRPush, rpushptr));
  CmdInfo* rpushxptr = new CmdInfo(kCmdNameRPushx, 3, kCmdFlagsWrite | kCmdFlagsList);
  cmd_infos.insert(std::pair<std::string, CmdInfo*>(kCmdNameRPushx, rpushxptr));

  //Zset
  ////ZAdd
  CmdInfo* zaddptr = new CmdInfo(kCmdNameZAdd, -4, kCmdFlagsWrite | kCmdFlagsList);
  cmd_infos.insert(std::pair<std::string, CmdInfo*>(kCmdNameZAdd, zaddptr));
  ////ZCard
  CmdInfo* zcardptr = new CmdInfo(kCmdNameZCard, 2, kCmdFlagsWrite | kCmdFlagsList);
  cmd_infos.insert(std::pair<std::string, CmdInfo*>(kCmdNameZCard, zcardptr));
  ////ZScan
  CmdInfo* zscanptr = new CmdInfo(kCmdNameZScan, -3, kCmdFlagsWrite | kCmdFlagsList);
  cmd_infos.insert(std::pair<std::string, CmdInfo*>(kCmdNameZScan, zscanptr));
  ////ZIncrby
  CmdInfo* zincrbyptr = new CmdInfo(kCmdNameZIncrby, 4, kCmdFlagsWrite | kCmdFlagsList);
  cmd_infos.insert(std::pair<std::string, CmdInfo*>(kCmdNameZIncrby, zincrbyptr));
  ////ZRange
  CmdInfo* zrangeptr = new CmdInfo(kCmdNameZRange, -4, kCmdFlagsWrite | kCmdFlagsList);
  cmd_infos.insert(std::pair<std::string, CmdInfo*>(kCmdNameZRange, zrangeptr));
  ////ZRevrange
  CmdInfo* zrevrangeptr = new CmdInfo(kCmdNameZRevrange, -4, kCmdFlagsWrite | kCmdFlagsList);
  cmd_infos.insert(std::pair<std::string, CmdInfo*>(kCmdNameZRevrange, zrevrangeptr));
  ////ZRangebyscore
  CmdInfo* zrangebyscoreptr = new CmdInfo(kCmdNameZRangebyscore, -4, kCmdFlagsWrite | kCmdFlagsList);
  cmd_infos.insert(std::pair<std::string, CmdInfo*>(kCmdNameZRangebyscore, zrangebyscoreptr));
  ////ZRevrangebyscore
  CmdInfo* zrevrangebyscoreptr = new CmdInfo(kCmdNameZRevrangebyscore, -4, kCmdFlagsWrite | kCmdFlagsList);
  cmd_infos.insert(std::pair<std::string, CmdInfo*>(kCmdNameZRevrangebyscore, zrevrangebyscoreptr));
  ////ZCount
  CmdInfo* zcountptr = new CmdInfo(kCmdNameZCount, 4, kCmdFlagsWrite | kCmdFlagsList);
  cmd_infos.insert(std::pair<std::string, CmdInfo*>(kCmdNameZCount, zcountptr));
  ////ZRem
  CmdInfo* zremptr = new CmdInfo(kCmdNameZRem, -3, kCmdFlagsWrite | kCmdFlagsList);
  cmd_infos.insert(std::pair<std::string, CmdInfo*>(kCmdNameZRem, zremptr));
  ////ZUnionstore
  CmdInfo* zunionstoreptr = new CmdInfo(kCmdNameZUnionstore, -4, kCmdFlagsWrite | kCmdFlagsList);
  cmd_infos.insert(std::pair<std::string, CmdInfo*>(kCmdNameZUnionstore, zunionstoreptr));
  ////ZInterstore
  CmdInfo* zinterstoreptr = new CmdInfo(kCmdNameZInterstore, -4, kCmdFlagsWrite | kCmdFlagsList);
  cmd_infos.insert(std::pair<std::string, CmdInfo*>(kCmdNameZInterstore, zinterstoreptr));
  ////ZRank
  CmdInfo* zrankptr = new CmdInfo(kCmdNameZRank, 3, kCmdFlagsWrite | kCmdFlagsList);
  cmd_infos.insert(std::pair<std::string, CmdInfo*>(kCmdNameZRank, zrankptr));
  ////ZRevrank
  CmdInfo* zrevrankptr = new CmdInfo(kCmdNameZRevrank, 3, kCmdFlagsWrite | kCmdFlagsList);
  cmd_infos.insert(std::pair<std::string, CmdInfo*>(kCmdNameZRevrank, zrevrankptr));
  ////ZScore
  CmdInfo* zscoreptr = new CmdInfo(kCmdNameZScore, 3, kCmdFlagsWrite | kCmdFlagsList);
  cmd_infos.insert(std::pair<std::string, CmdInfo*>(kCmdNameZScore, zscoreptr));
  ////ZRangebylex
  CmdInfo* zrangebylexptr = new CmdInfo(kCmdNameZRangebylex, -4, kCmdFlagsWrite | kCmdFlagsList);
  cmd_infos.insert(std::pair<std::string, CmdInfo*>(kCmdNameZRangebylex, zrangebylexptr));
  ////ZRevrangebylex
  CmdInfo* zrevrangebylexptr = new CmdInfo(kCmdNameZRevrangebylex, -4, kCmdFlagsWrite | kCmdFlagsList);
  cmd_infos.insert(std::pair<std::string, CmdInfo*>(kCmdNameZRevrangebylex, zrevrangebylexptr));
  ////ZLexcount
  CmdInfo* zlexcountptr = new CmdInfo(kCmdNameZLexcount, 4, kCmdFlagsWrite | kCmdFlagsList);
  cmd_infos.insert(std::pair<std::string, CmdInfo*>(kCmdNameZLexcount, zlexcountptr));
  ////ZRemrangebyrank
  CmdInfo* zremrangebyrankptr = new CmdInfo(kCmdNameZRemrangebyrank, 4, kCmdFlagsWrite | kCmdFlagsList);
  cmd_infos.insert(std::pair<std::string, CmdInfo*>(kCmdNameZRemrangebyrank, zremrangebyrankptr));
  ////ZRemrangebyscore
  CmdInfo* zremrangebyscoreptr = new CmdInfo(kCmdNameZRemrangebyscore, 4, kCmdFlagsWrite | kCmdFlagsList);
  cmd_infos.insert(std::pair<std::string, CmdInfo*>(kCmdNameZRemrangebyscore, zremrangebyscoreptr));
  ////ZRemrangebylex
  CmdInfo* zremrangebylexptr = new CmdInfo(kCmdNameZRemrangebylex, 4, kCmdFlagsWrite | kCmdFlagsList);
  cmd_infos.insert(std::pair<std::string, CmdInfo*>(kCmdNameZRemrangebylex, zremrangebylexptr));

  //Set
  ////SAdd
  CmdInfo* saddptr = new CmdInfo(kCmdNameSAdd, -3, kCmdFlagsWrite | kCmdFlagsList);
  cmd_infos.insert(std::pair<std::string, CmdInfo*>(kCmdNameSAdd, saddptr));
  ////SPop
  CmdInfo* spopptr = new CmdInfo(kCmdNameSPop, 2, kCmdFlagsWrite | kCmdFlagsList);
  cmd_infos.insert(std::pair<std::string, CmdInfo*>(kCmdNameSPop, spopptr));
  ////SCard
  CmdInfo* scardptr = new CmdInfo(kCmdNameSCard, 2, kCmdFlagsWrite | kCmdFlagsList);
  cmd_infos.insert(std::pair<std::string, CmdInfo*>(kCmdNameSCard, scardptr));
  ////SMembers
  CmdInfo* smembersptr = new CmdInfo(kCmdNameSMembers, 2, kCmdFlagsWrite | kCmdFlagsList);
  cmd_infos.insert(std::pair<std::string, CmdInfo*>(kCmdNameSMembers, smembersptr));
  ////SMembers
  CmdInfo* sscanptr = new CmdInfo(kCmdNameSScan, -3, kCmdFlagsWrite | kCmdFlagsList);
  cmd_infos.insert(std::pair<std::string, CmdInfo*>(kCmdNameSScan, sscanptr));
  ////SRem
  CmdInfo* sremptr = new CmdInfo(kCmdNameSRem, -3, kCmdFlagsWrite | kCmdFlagsList);
  cmd_infos.insert(std::pair<std::string, CmdInfo*>(kCmdNameSRem, sremptr));
  ////SUnion
  CmdInfo* sunionptr = new CmdInfo(kCmdNameSUnion, -2, kCmdFlagsWrite | kCmdFlagsList);
  cmd_infos.insert(std::pair<std::string, CmdInfo*>(kCmdNameSUnion, sunionptr));
  ////SUnion
  CmdInfo* sunionstoreptr = new CmdInfo(kCmdNameSUnionstore, -3, kCmdFlagsWrite | kCmdFlagsList);
  cmd_infos.insert(std::pair<std::string, CmdInfo*>(kCmdNameSUnionstore, sunionstoreptr));
  ////SInter
  CmdInfo* sinterptr = new CmdInfo(kCmdNameSInter, -2, kCmdFlagsWrite | kCmdFlagsList);
  cmd_infos.insert(std::pair<std::string, CmdInfo*>(kCmdNameSInter, sinterptr));
  ////SInterstore
  CmdInfo* sinterstoreptr = new CmdInfo(kCmdNameSInterstore, -3, kCmdFlagsWrite | kCmdFlagsList);
  cmd_infos.insert(std::pair<std::string, CmdInfo*>(kCmdNameSInterstore, sinterstoreptr));
  ////SIsmember
  CmdInfo* sismemberptr = new CmdInfo(kCmdNameSIsmember, 3, kCmdFlagsWrite | kCmdFlagsList);
  cmd_infos.insert(std::pair<std::string, CmdInfo*>(kCmdNameSIsmember, sismemberptr));
  ////SDiff
  CmdInfo* sdiffptr = new CmdInfo(kCmdNameSDiff, -2, kCmdFlagsWrite | kCmdFlagsList);
  cmd_infos.insert(std::pair<std::string, CmdInfo*>(kCmdNameSDiff, sdiffptr));
  ////SDiffstore
  CmdInfo* sdiffstoreptr = new CmdInfo(kCmdNameSDiffstore, -3, kCmdFlagsWrite | kCmdFlagsList);
  cmd_infos.insert(std::pair<std::string, CmdInfo*>(kCmdNameSDiffstore, sdiffstoreptr));
  ////SMove
  CmdInfo* smoveptr = new CmdInfo(kCmdNameSMove, 4, kCmdFlagsWrite | kCmdFlagsList);
  cmd_infos.insert(std::pair<std::string, CmdInfo*>(kCmdNameSMove, smoveptr));
  ////SRandmember
  CmdInfo* srandmemberptr = new CmdInfo(kCmdNameSRandmember, -2, kCmdFlagsWrite | kCmdFlagsList);
  cmd_infos.insert(std::pair<std::string, CmdInfo*>(kCmdNameSRandmember, srandmemberptr));
}

void DestoryCmdInfoTable() {
  std::unordered_map<std::string, CmdInfo*>::const_iterator it = cmd_infos.begin();
  for (; it != cmd_infos.end(); ++it) {
    delete it->second;
  }
}

const CmdInfo* GetCmdInfo(const std::string& opt) {
  std::unordered_map<std::string, CmdInfo*>::const_iterator it = cmd_infos.find(opt);
  if (it != cmd_infos.end()) {
    return it->second;
  }
  return NULL;
}

void InitCmdTable(std::unordered_map<std::string, Cmd*> *cmd_table) {
  //Admin
  ////Slaveof
  Cmd* slaveofptr = new SlaveofCmd();
  cmd_table->insert(std::pair<std::string, Cmd*>(kCmdNameSlaveof, slaveofptr));
  ////Trysync
  Cmd* trysyncptr = new TrysyncCmd();
  cmd_table->insert(std::pair<std::string, Cmd*>(kCmdNameTrysync, trysyncptr));
  Cmd* authptr = new AuthCmd();
  cmd_table->insert(std::pair<std::string, Cmd*>(kCmdNameAuth, authptr));
  Cmd* bgsaveptr = new BgsaveCmd();
  cmd_table->insert(std::pair<std::string, Cmd*>(kCmdNameBgsave, bgsaveptr));
  Cmd* bgsaveoffptr = new BgsaveoffCmd();
  cmd_table->insert(std::pair<std::string, Cmd*>(kCmdNameBgsaveoff, bgsaveoffptr));
  Cmd* compactptr = new CompactCmd();
  cmd_table->insert(std::pair<std::string, Cmd*>(kCmdNameCompact, compactptr));
<<<<<<< HEAD
  Cmd* purgelogptr = new PurgelogstoCmd();
  cmd_table->insert(std::pair<std::string, Cmd*>(kCmdNamePurgelogsto, purgelogptr));
=======
  Cmd* pingptr = new PingCmd();
  cmd_table->insert(std::pair<std::string, Cmd*>(kCmdNamePing, pingptr));
  Cmd* selectptr = new SelectCmd();
  cmd_table->insert(std::pair<std::string, Cmd*>(kCmdNameSelect, selectptr));
  Cmd* flushallptr = new FlushallCmd();
  cmd_table->insert(std::pair<std::string, Cmd*>(kCmdNameFlushall, flushallptr));
  Cmd* readonlyptr = new ReadonlyCmd();
  cmd_table->insert(std::pair<std::string, Cmd*>(kCmdNameReadonly, readonlyptr));
  Cmd* clientptr = new ClientCmd();
  cmd_table->insert(std::pair<std::string, Cmd*>(kCmdNameClient, clientptr));
>>>>>>> ac596b4b

  //Kv
  ////SetCmd
  Cmd* setptr = new SetCmd();
  cmd_table->insert(std::pair<std::string, Cmd*>(kCmdNameSet, setptr));
  ////GetCmd
  Cmd* getptr = new GetCmd();
  cmd_table->insert(std::pair<std::string, Cmd*>(kCmdNameGet, getptr));
  ////DelCmd
  Cmd* delptr = new DelCmd();
  cmd_table->insert(std::pair<std::string, Cmd*>(kCmdNameDel, delptr));
  ////IncrCmd
  Cmd* incrptr = new IncrCmd();
  cmd_table->insert(std::pair<std::string, Cmd*>(kCmdNameIncr, incrptr));
  ////IncrbyCmd
  Cmd* incrbyptr = new IncrbyCmd();
  cmd_table->insert(std::pair<std::string, Cmd*>(kCmdNameIncrby, incrbyptr));
  ////IncrbyfloatCmd
  Cmd* incrbyfloatptr = new IncrbyfloatCmd();
  cmd_table->insert(std::pair<std::string, Cmd*>(kCmdNameIncrbyfloat, incrbyfloatptr));
  ////DecrCmd
  Cmd* decrptr = new DecrCmd();
  cmd_table->insert(std::pair<std::string, Cmd*>(kCmdNameDecr, decrptr));
  ////DecrbyCmd
  Cmd* decrbyptr = new DecrbyCmd();
  cmd_table->insert(std::pair<std::string, Cmd*>(kCmdNameDecrby, decrbyptr));
  ////GetsetCmd
  Cmd* getsetptr = new GetsetCmd();
  cmd_table->insert(std::pair<std::string, Cmd*>(kCmdNameGetset, getsetptr));
  ////AppendCmd
  Cmd* appendptr = new AppendCmd();
  cmd_table->insert(std::pair<std::string, Cmd*>(kCmdNameAppend, appendptr));
  ////MgetCmd
  Cmd* mgetptr = new MgetCmd();
  cmd_table->insert(std::pair<std::string, Cmd*>(kCmdNameMget, mgetptr));
  ////KeysCmd
  Cmd* keysptr = new KeysCmd();
  cmd_table->insert(std::pair<std::string, Cmd*>(kCmdNameKeys, keysptr));
  ////SetnxCmd
  Cmd* setnxptr = new SetnxCmd();
  cmd_table->insert(std::pair<std::string, Cmd*>(kCmdNameSetnx, setnxptr));
  ////SetexCmd
  Cmd* setexptr = new SetexCmd();
  cmd_table->insert(std::pair<std::string, Cmd*>(kCmdNameSetex, setexptr));
  ////MSetCmd
  Cmd* msetptr = new MsetCmd();
  cmd_table->insert(std::pair<std::string, Cmd*>(kCmdNameMset, msetptr));
  ////MSetCmd
  Cmd* msetnxptr = new MsetnxCmd();
  cmd_table->insert(std::pair<std::string, Cmd*>(kCmdNameMsetnx, msetnxptr));
  ////GetrangeCmd
  Cmd* getrangeptr = new GetrangeCmd();
  cmd_table->insert(std::pair<std::string, Cmd*>(kCmdNameGetrange, getrangeptr));
  ////SetrangeCmd
  Cmd* setrangeptr = new SetrangeCmd();
  cmd_table->insert(std::pair<std::string, Cmd*>(kCmdNameSetrange, setrangeptr));
  ////StrlenCmd
  Cmd* strlenptr = new StrlenCmd();
  cmd_table->insert(std::pair<std::string, Cmd*>(kCmdNameStrlen, strlenptr));
  ////ExistsCmd
  Cmd* existsptr = new ExistsCmd();
  cmd_table->insert(std::pair<std::string, Cmd*>(kCmdNameExists, existsptr));
  ////ExpireCmd
  Cmd* expireptr = new ExpireCmd();
  cmd_table->insert(std::pair<std::string, Cmd*>(kCmdNameExpire, expireptr));
  ////PexpireCmd
  Cmd* pexpireptr = new PexpireCmd();
  cmd_table->insert(std::pair<std::string, Cmd*>(kCmdNamePexpire, pexpireptr));
  ////ExpireatCmd
  Cmd* expireatptr = new ExpireatCmd();
  cmd_table->insert(std::pair<std::string, Cmd*>(kCmdNameExpireat, expireatptr));
  ////PexpireatCmd
  Cmd* pexpireatptr = new PexpireatCmd();
  cmd_table->insert(std::pair<std::string, Cmd*>(kCmdNamePexpireat, pexpireatptr));
  ////TtlCmd
  Cmd* ttlptr = new TtlCmd();
  cmd_table->insert(std::pair<std::string, Cmd*>(kCmdNameTtl, ttlptr));
  ////PttlCmd
  Cmd* pttlptr = new PttlCmd();
  cmd_table->insert(std::pair<std::string, Cmd*>(kCmdNamePttl, pttlptr));
  ////PersistCmd
  Cmd* persistptr = new PersistCmd();
  cmd_table->insert(std::pair<std::string, Cmd*>(kCmdNamePersist, persistptr));
  ////TypeCmd
  Cmd* typeptr = new TypeCmd();
  cmd_table->insert(std::pair<std::string, Cmd*>(kCmdNameType, typeptr));
  ////ScanCmd
  Cmd* scanptr = new ScanCmd();
  cmd_table->insert(std::pair<std::string, Cmd*>(kCmdNameScan, scanptr));
  //Hash
  ////HDelCmd
  Cmd* hdelptr = new HDelCmd();
  cmd_table->insert(std::pair<std::string, Cmd*>(kCmdNameHDel, hdelptr));  
  ////HSetCmd
  Cmd* hsetptr = new HSetCmd();
  cmd_table->insert(std::pair<std::string, Cmd*>(kCmdNameHSet, hsetptr));  
  ////HGetCmd
  Cmd* hgetptr = new HGetCmd();
  cmd_table->insert(std::pair<std::string, Cmd*>(kCmdNameHGet, hgetptr));  
  ////HGetallCmd
  Cmd* hgetallptr = new HGetallCmd();
  cmd_table->insert(std::pair<std::string, Cmd*>(kCmdNameHGetall, hgetallptr));  
  ////HExistsCmd
  Cmd* hexistsptr = new HExistsCmd();
  cmd_table->insert(std::pair<std::string, Cmd*>(kCmdNameHExists, hexistsptr));  
  ////HIncrbyCmd
  Cmd* hincrbyptr = new HIncrbyCmd();
  cmd_table->insert(std::pair<std::string, Cmd*>(kCmdNameHIncrby, hincrbyptr));  
  ////HIncrbyfloatCmd
  Cmd* hincrbyfloatptr = new HIncrbyfloatCmd();
  cmd_table->insert(std::pair<std::string, Cmd*>(kCmdNameHIncrbyfloat, hincrbyfloatptr));  
  ////HKeysCmd
  Cmd* hkeysptr = new HKeysCmd();
  cmd_table->insert(std::pair<std::string, Cmd*>(kCmdNameHKeys, hkeysptr));  
  ////HLenCmd
  Cmd* hlenptr = new HLenCmd();
  cmd_table->insert(std::pair<std::string, Cmd*>(kCmdNameHLen, hlenptr));  
  ////HMgetCmd
  Cmd* hmgetptr = new HMgetCmd();
  cmd_table->insert(std::pair<std::string, Cmd*>(kCmdNameHMget, hmgetptr));  
  ////HMsetCmd
  Cmd* hmsetptr = new HMsetCmd();
  cmd_table->insert(std::pair<std::string, Cmd*>(kCmdNameHMset, hmsetptr));  
  ////HSetnxCmd
  Cmd* hsetnxptr = new HSetnxCmd();
  cmd_table->insert(std::pair<std::string, Cmd*>(kCmdNameHSetnx, hsetnxptr));  
  ////HStrlenCmd
  Cmd* hstrlenptr = new HStrlenCmd();
  cmd_table->insert(std::pair<std::string, Cmd*>(kCmdNameHStrlen, hstrlenptr));  
  ////HValsCmd
  Cmd* hvalsptr = new HValsCmd();
  cmd_table->insert(std::pair<std::string, Cmd*>(kCmdNameHVals, hvalsptr));  
  ////HScanCmd
  Cmd* hscanptr = new HScanCmd();
  cmd_table->insert(std::pair<std::string, Cmd*>(kCmdNameHScan, hscanptr));  
  //List
  Cmd* lindexptr = new LIndexCmd();
  cmd_table->insert(std::pair<std::string, Cmd*>(kCmdNameLIndex, lindexptr));
  Cmd* linsertptr = new LInsertCmd();
  cmd_table->insert(std::pair<std::string, Cmd*>(kCmdNameLInsert, linsertptr));
  Cmd* llenptr = new LLenCmd();
  cmd_table->insert(std::pair<std::string, Cmd*>(kCmdNameLLen, llenptr));
  Cmd* lpopptr = new LPopCmd();
  cmd_table->insert(std::pair<std::string, Cmd*>(kCmdNameLPop, lpopptr));  
  Cmd* lpushptr = new LPushCmd();
  cmd_table->insert(std::pair<std::string, Cmd*>(kCmdNameLPush, lpushptr));
  Cmd* lpushxptr = new LPushxCmd();
  cmd_table->insert(std::pair<std::string, Cmd*>(kCmdNameLPushx, lpushxptr));
  Cmd* lrangeptr = new LRangeCmd();
  cmd_table->insert(std::pair<std::string, Cmd*>(kCmdNameLRange, lrangeptr));
  Cmd* lremptr = new LRemCmd();
  cmd_table->insert(std::pair<std::string, Cmd*>(kCmdNameLRem, lremptr));
  Cmd* lsetptr = new LSetCmd();
  cmd_table->insert(std::pair<std::string, Cmd*>(kCmdNameLSet, lsetptr));
  Cmd* ltrimptr = new LTrimCmd();
  cmd_table->insert(std::pair<std::string, Cmd*>(kCmdNameLTrim, ltrimptr));
  Cmd* rpopptr = new RPopCmd();
  cmd_table->insert(std::pair<std::string, Cmd*>(kCmdNameRPop, rpopptr));
  Cmd* rpoplpushptr = new RPopLPushCmd();
  cmd_table->insert(std::pair<std::string, Cmd*>(kCmdNameRPopLPush, rpoplpushptr));
  Cmd* rpushptr = new RPushCmd();
  cmd_table->insert(std::pair<std::string, Cmd*>(kCmdNameRPush, rpushptr));
  Cmd* rpushxptr = new RPushxCmd();
  cmd_table->insert(std::pair<std::string, Cmd*>(kCmdNameRPushx, rpushxptr));

  //Zset
  ////ZAddCmd
  Cmd* zaddptr = new ZAddCmd();
  cmd_table->insert(std::pair<std::string, Cmd*>(kCmdNameZAdd, zaddptr));
  ////ZCardCmd
  Cmd* zcardptr = new ZCardCmd();
  cmd_table->insert(std::pair<std::string, Cmd*>(kCmdNameZCard, zcardptr));
  ////ZScanCmd
  Cmd* zscanptr = new ZScanCmd();
  cmd_table->insert(std::pair<std::string, Cmd*>(kCmdNameZScan, zscanptr));
  ////ZIncrbyCmd
  Cmd* zincrbyptr = new ZIncrbyCmd();
  cmd_table->insert(std::pair<std::string, Cmd*>(kCmdNameZIncrby, zincrbyptr));
  ////ZRangeCmd
  Cmd* zrangeptr = new ZRangeCmd();
  cmd_table->insert(std::pair<std::string, Cmd*>(kCmdNameZRange, zrangeptr));
  ////ZRevrangeCmd
  Cmd* zrevrangeptr = new ZRevrangeCmd();
  cmd_table->insert(std::pair<std::string, Cmd*>(kCmdNameZRevrange, zrevrangeptr));
  ////ZRangebyscoreCmd
  Cmd* zrangebyscoreptr = new ZRangebyscoreCmd();
  cmd_table->insert(std::pair<std::string, Cmd*>(kCmdNameZRangebyscore, zrangebyscoreptr));
  ////ZRevrangebyscoreCmd
  Cmd* zrevrangebyscoreptr = new ZRevrangebyscoreCmd();
  cmd_table->insert(std::pair<std::string, Cmd*>(kCmdNameZRevrangebyscore, zrevrangebyscoreptr));
  ////ZCountCmd
  Cmd* zcountptr = new ZCountCmd();
  cmd_table->insert(std::pair<std::string, Cmd*>(kCmdNameZCount, zcountptr));
  ////ZRemCmd
  Cmd* zremptr = new ZRemCmd();
  cmd_table->insert(std::pair<std::string, Cmd*>(kCmdNameZRem, zremptr));
  ////ZUnionstoreCmd
  Cmd* zunionstoreptr = new ZUnionstoreCmd();
  cmd_table->insert(std::pair<std::string, Cmd*>(kCmdNameZUnionstore, zunionstoreptr));
  ////ZInterstoreCmd
  Cmd* zinterstoreptr = new ZInterstoreCmd();
  cmd_table->insert(std::pair<std::string, Cmd*>(kCmdNameZInterstore, zinterstoreptr));
  ////ZRankCmd
  Cmd* zrankptr = new ZRankCmd();
  cmd_table->insert(std::pair<std::string, Cmd*>(kCmdNameZRank, zrankptr));
  ////ZRevrankCmd
  Cmd* zrevrankptr = new ZRevrankCmd();
  cmd_table->insert(std::pair<std::string, Cmd*>(kCmdNameZRevrank, zrevrankptr));
  ////ZScoreCmd
  Cmd* zscoreptr = new ZScoreCmd();
  cmd_table->insert(std::pair<std::string, Cmd*>(kCmdNameZScore, zscoreptr));
  ////ZRangebylexCmd
  Cmd* zrangebylexptr = new ZRangebylexCmd();
  cmd_table->insert(std::pair<std::string, Cmd*>(kCmdNameZRangebylex, zrangebylexptr));
  ////ZRevrangebylexCmd
  Cmd* zrevrangebylexptr = new ZRevrangebylexCmd();
  cmd_table->insert(std::pair<std::string, Cmd*>(kCmdNameZRevrangebylex, zrevrangebylexptr));
  ////ZLexcountCmd
  Cmd* zlexcountptr = new ZLexcountCmd();
  cmd_table->insert(std::pair<std::string, Cmd*>(kCmdNameZLexcount, zlexcountptr));
  ////ZRemrangebyrankCmd
  Cmd* zremrangebyrankptr = new ZRemrangebyrankCmd();
  cmd_table->insert(std::pair<std::string, Cmd*>(kCmdNameZRemrangebyrank, zremrangebyrankptr));
  ////ZRemrangebyscoreCmd
  Cmd* zremrangebyscoreptr = new ZRemrangebyscoreCmd();
  cmd_table->insert(std::pair<std::string, Cmd*>(kCmdNameZRemrangebyscore, zremrangebyscoreptr));
  ////ZRemrangebylexCmd
  Cmd* zremrangebylexptr = new ZRemrangebylexCmd();
  cmd_table->insert(std::pair<std::string, Cmd*>(kCmdNameZRemrangebylex, zremrangebylexptr));

  //Set
  ////SAddCmd
  Cmd* saddptr = new SAddCmd();
  cmd_table->insert(std::pair<std::string, Cmd*>(kCmdNameSAdd, saddptr));
  ////SPopCmd
  Cmd* spopptr = new SPopCmd();
  cmd_table->insert(std::pair<std::string, Cmd*>(kCmdNameSPop, spopptr));
  ////SCardCmd
  Cmd* scardptr = new SCardCmd();
  cmd_table->insert(std::pair<std::string, Cmd*>(kCmdNameSCard, scardptr));
  ////SMembersCmd
  Cmd* smembersptr = new SMembersCmd();
  cmd_table->insert(std::pair<std::string, Cmd*>(kCmdNameSMembers, smembersptr));
  ////SScanCmd
  Cmd* sscanptr = new SScanCmd();
  cmd_table->insert(std::pair<std::string, Cmd*>(kCmdNameSScan, sscanptr));
  ////SScanCmd
  Cmd* sremptr = new SRemCmd();
  cmd_table->insert(std::pair<std::string, Cmd*>(kCmdNameSRem, sremptr));
  ////SUnionCmd
  Cmd* sunionptr = new SUnionCmd();
  cmd_table->insert(std::pair<std::string, Cmd*>(kCmdNameSUnion, sunionptr));
  ////SUnionstoreCmd
  Cmd* sunionstoreptr = new SUnionstoreCmd();
  cmd_table->insert(std::pair<std::string, Cmd*>(kCmdNameSUnionstore, sunionstoreptr));
  ////SInterCmd
  Cmd* sinterptr = new SInterCmd();
  cmd_table->insert(std::pair<std::string, Cmd*>(kCmdNameSInter, sinterptr));
  ////SInterstoreCmd
  Cmd* sinterstoreptr = new SInterstoreCmd();
  cmd_table->insert(std::pair<std::string, Cmd*>(kCmdNameSInterstore, sinterstoreptr));
  ////SIsmemberCmd
  Cmd* sismemberptr = new SIsmemberCmd();
  cmd_table->insert(std::pair<std::string, Cmd*>(kCmdNameSIsmember, sismemberptr));
  ////SDiffCmd
  Cmd* sdiffptr = new SDiffCmd();
  cmd_table->insert(std::pair<std::string, Cmd*>(kCmdNameSDiff, sdiffptr));
  ////SDiffstoreCmd
  Cmd* sdiffstoreptr = new SDiffstoreCmd();
  cmd_table->insert(std::pair<std::string, Cmd*>(kCmdNameSDiffstore, sdiffstoreptr));
  ////SMoveCmd
  Cmd* smoveptr = new SMoveCmd();
  cmd_table->insert(std::pair<std::string, Cmd*>(kCmdNameSMove, smoveptr));
  ////SRandmemberCmd
  Cmd* srandmemberptr = new SRandmemberCmd();
  cmd_table->insert(std::pair<std::string, Cmd*>(kCmdNameSRandmember, srandmemberptr));

}

Cmd* GetCmdFromTable(const std::string& opt, 
    const std::unordered_map<std::string, Cmd*> &cmd_table) {
  std::unordered_map<std::string, Cmd*>::const_iterator it = cmd_table.find(opt);
  if (it != cmd_table.end()) {
    return it->second;
  }
  return NULL;
}

void DestoryCmdTable(std::unordered_map<std::string, Cmd*> &cmd_table) {
  std::unordered_map<std::string, Cmd*>::const_iterator it = cmd_table.begin();
  for (; it != cmd_table.end(); ++it) {
    delete it->second;
  }
}
<|MERGE_RESOLUTION|>--- conflicted
+++ resolved
@@ -24,10 +24,8 @@
   cmd_infos.insert(std::pair<std::string, CmdInfo*>(kCmdNameBgsaveoff, bgsaveoffptr));
   CmdInfo* compactptr = new CmdInfo(kCmdNameCompact, 1, kCmdFlagsRead | kCmdFlagsAdmin);
   cmd_infos.insert(std::pair<std::string, CmdInfo*>(kCmdNameCompact, compactptr));
-<<<<<<< HEAD
   CmdInfo* purgelogptr = new CmdInfo(kCmdNamePurgelogsto, 2, kCmdFlagsRead | kCmdFlagsAdmin);
   cmd_infos.insert(std::pair<std::string, CmdInfo*>(kCmdNamePurgelogsto, purgelogptr));
-=======
   CmdInfo* pingptr = new CmdInfo(kCmdNamePing, 1, kCmdFlagsRead | kCmdFlagsAdmin);
   cmd_infos.insert(std::pair<std::string, CmdInfo*>(kCmdNamePing, pingptr));
   CmdInfo* selectptr = new CmdInfo(kCmdNameSelect, 2, kCmdFlagsWrite | kCmdFlagsAdmin);
@@ -38,7 +36,6 @@
   cmd_infos.insert(std::pair<std::string, CmdInfo*>(kCmdNameReadonly, readonlyptr));
   CmdInfo* clientptr = new CmdInfo(kCmdNameClient, -2, kCmdFlagsRead | kCmdFlagsAdmin);
   cmd_infos.insert(std::pair<std::string, CmdInfo*>(kCmdNameClient, clientptr));
->>>>>>> ac596b4b
 
   //Kv
   ////SetCmd
@@ -350,10 +347,8 @@
   cmd_table->insert(std::pair<std::string, Cmd*>(kCmdNameBgsaveoff, bgsaveoffptr));
   Cmd* compactptr = new CompactCmd();
   cmd_table->insert(std::pair<std::string, Cmd*>(kCmdNameCompact, compactptr));
-<<<<<<< HEAD
   Cmd* purgelogptr = new PurgelogstoCmd();
   cmd_table->insert(std::pair<std::string, Cmd*>(kCmdNamePurgelogsto, purgelogptr));
-=======
   Cmd* pingptr = new PingCmd();
   cmd_table->insert(std::pair<std::string, Cmd*>(kCmdNamePing, pingptr));
   Cmd* selectptr = new SelectCmd();
@@ -364,7 +359,6 @@
   cmd_table->insert(std::pair<std::string, Cmd*>(kCmdNameReadonly, readonlyptr));
   Cmd* clientptr = new ClientCmd();
   cmd_table->insert(std::pair<std::string, Cmd*>(kCmdNameClient, clientptr));
->>>>>>> ac596b4b
 
   //Kv
   ////SetCmd
